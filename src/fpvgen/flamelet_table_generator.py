import logging
import datetime
from pathlib import Path
from dataclasses import dataclass
from typing import Dict, List, Union, Optional, Tuple, Literal
import h5py
import json
import numpy as np
import cantera as ct
from scipy import interpolate
from scipy.special import erfcinv
from scipy.signal import find_peaks

from fpvgen import coordinate

pyplot_params = {
    "text.usetex": True,
    "font.family": "serif",
    "font.serif": ["Computer Modern Roman"],
    "axes.xmargin": 0,
    "axes.ymargin": 0,
    "font.size": 14,
    "axes.titlesize": 14,
    "axes.labelsize": 16,
    "xtick.labelsize": 14,
    "ytick.labelsize": 14,
    "legend.fontsize": 12,
    "figure.titlesize": 18,
}


@dataclass
class InletCondition:
    """Represents inlet conditions for fuel or oxidizer stream"""

    composition: Dict[str, float]  # Species mole fractions
    temperature: float  # Temperature in Kelvin


class FlameletTableGenerator:
    """Generator for flamelet calculations including unstable branch traversal.

    This class handles the generation of flamelet solutions for counterflow diffusion flames,
    including the computation of complete S-curves with stable and unstable branches.

    Attributes:
        mechanism_file (str): Path to the chemical mechanism file
        transport_model (str): Transport model to use in Cantera
        fuel_inlet (InletCondition): Fuel stream inlet conditions
        oxidizer_inlet (InletCondition): Oxidizer stream inlet conditions
        pressure (float): Operating pressure in Pa
        prog_def (Dict): Progress variable definition
        width_ratio (float): Ratio of the domain width to the flame thickness
        width_change_enable (bool): Enable domain width changes
        width_change_max (float): Maximum domain width change
        width_change_min (float): Minimum domain width change
        initial_chi_st (float): Initial scalar dissipation rate at stoichiometric mixture fraction
        gas (ct.Solution): Cantera Solution object for the mechanism
        flame (ct.CounterflowDiffusionFlame): Cantera flame object
        solutions (List[Dict]): List of computed solutions and their metadata
        Z_st (float): Stoichiometric mixture fraction
        solver_loglevel (int): Cantera solver log level (0-3)
    """

    def __init__(
        self,
        mechanism_file: str,
        transport_model: str,
        fuel_inlet: InletCondition,
        oxidizer_inlet: InletCondition,
        pressure: float,
        prog_def: Optional[Dict] = None,
        width_ratio: Optional[float] = 10.0,
        width_change_enable: Optional[bool] = False,
        width_change_max: Optional[float] = 0.2,
        width_change_min: Optional[float] = 0.05,
        initial_chi_st: Optional[float] = 1.0e-3,
        solver_loglevel: Optional[int] = 0,
        strain_chi_st_model_param_file: Optional[str] = None,
    ):
        """Initialize the flamelet generator with mechanism and conditions.

        Args:
            mechanism_file: Path to the chemical mechanism file
            transport_model: Transport model to use in Cantera
            fuel_inlet: Fuel stream inlet conditions
            oxidizer_inlet: Oxidizer stream inlet conditions
            pressure: Operating pressure in Pa
            prog_def: Progress variable definition
            width_ratio: Ratio of the domain width to the flame thickness
            width_change_enable: Enable domain width changes
            width_change_max: Maximum domain width change
            width_change_min: Minimum domain width change
            initial_chi_st: Initial scalar dissipation rate at stoichiometric mixture fraction
            solver_loglevel: Cantera solver log level (0-3)
            strain_chi_st_model_param_file: Path to JSON file with strain vs chi_st model parameters
        """
        self.logger = logging.getLogger(__name__)
        self.logger.setLevel(logging.INFO)

        # Store input parameters
        self.mechanism_file = mechanism_file
        self.transport_model = transport_model
        self.fuel_inlet = fuel_inlet
        self.oxidizer_inlet = oxidizer_inlet
        self.pressure = pressure
        self.width_ratio = width_ratio
        self.width_change_enable = width_change_enable
        self.width_change_max = width_change_max
        self.width_change_min = width_change_min
        self.initial_chi_st = initial_chi_st
        self.solver_loglevel = solver_loglevel

        if prog_def is None:
            self.prog_def = {"CO": 1.0, "H2": 1.0, "CO2": 1.0, "H2O": 1.0}
        else:
            self.prog_def = prog_def

        if strain_chi_st_model_param_file is not None:
            with open(strain_chi_st_model_param_file, "r") as f:
                self.strain_chi_st_model_params = json.load(f)
        else:
            self.strain_chi_st_model_params = None

        # Initialization
        self.gas = ct.Solution(self.mechanism_file)
        self.gas.transport_model = self.transport_model
        self.Z_st = self._compute_stoichiometric_mixture_fraction()
        self.logger.info("Z_st = {:.8f}".format(self.Z_st))
        self.width = 1.0  # Needed for initial flame construction but will be overridden
        self.flame = None
        self.solutions = []
        self._update_flame_width()

    def _compute_stoichiometric_mixture_fraction(self) -> float:
        """Compute the stoichiometric mixture fraction using Bilger's definition.

        Returns:
            float: Stoichiometric mixture fraction
        """
        self.gas.set_equivalence_ratio(1.0, self.fuel_inlet.composition, self.oxidizer_inlet.composition)
        return self.gas.mixture_fraction(
            fuel=self.fuel_inlet.composition,
            oxidizer=self.oxidizer_inlet.composition,
            basis="mole",
            element="Bilger",
        )

    def _compute_progress_variable(self) -> np.ndarray:
        """Compute the progress variable field for the current flame solution.

        Returns:
            np.ndarray: Progress variable field
        """
        prog_var = np.zeros_like(self.flame.grid)
        for species, value in self.prog_def.items():
            idx = self.gas.species_index(species)
            prog_var += value * self.flame.Y[idx, :]
        return prog_var

    def _compute_progress_variable_production(self) -> np.ndarray:
        """Compute the progress variable production rate [kg/m^3s] field for the current flame solution.

        Returns:
            np.ndarray: Progress variable production rate field
        """
        prog_var_prod = np.zeros_like(self.flame.grid)
        for species, value in self.prog_def.items():
            idx = self.gas.species_index(species)
            prog_var_prod += value * self.flame.net_production_rates[idx, :] * self.gas.molecular_weights[idx]
        return prog_var_prod

    def _compute_scalar_dissipation(self, mixture_fraction: Optional[np.ndarray] = None) -> Tuple[np.ndarray, float]:
        """Compute scalar dissipation rate field and its stoichiometric value.

        Args:
            mixture_fraction: Optional pre-computed mixture fraction field.
                If None, will be computed.

        Returns:
            Tuple containing:
                - np.ndarray: Scalar dissipation rate at each grid point
                - float: Scalar dissipation rate at stoichiometric mixture fraction
        """
        if mixture_fraction is None:
            mixture_fraction = self.flame.mixture_fraction("Bilger")

        # Compute mixture fraction gradient
        dZ_dx = np.gradient(mixture_fraction, self.flame.grid)

        # Compute diffusivity (assuming Lewis number = 1)
        rho = self.flame.density
        D = self.flame.thermal_conductivity / (rho * self.flame.cp_mass)

        # Compute scalar dissipation rate
        chi = 2 * D * dZ_dx**2

        # Find scalar dissipation at stoichiometric mixture fraction
        interp = interpolate.interp1d(mixture_fraction, chi)
        chi_st = float(interp(self.Z_st))

        return chi, chi_st

    def _compute_flame_loc_Z(self) -> float:
        """Compute the flame location in mixture fraction space.

        Returns:
            float: Mixture fraction at the flame location
        """
        Z = self.flame.mixture_fraction("Bilger")
        T = self.flame.T
        return Z[np.argmax(T)]

    def _compute_dLnCpDZ(self) -> np.ndarray:
        """Compute the derivative of the natural logarithm of the heat capacity with respect to Z.

        Returns:
            np.ndarray: Derivative of ln(Cp) with respect to Z
        """
        Z = self.flame.mixture_fraction("Bilger")[::-1]
        cp = self.flame.cp_mass[::-1]
        return np.gradient(np.log(cp), Z)[::-1]

    def _estimate_chi_st_from_strain(self, strain_rate: float) -> float:
        """Estimate the stoichiometric scalar dissipation rate from a target strain rate.

        Args:
            strain_rate: Target strain rate [1/s]

        Returns:
            float: Estimated stoichiometric scalar dissipation rate [1/s]

        Note:
            Uses regression model if available, otherwise uses Peters' relationship
            (Peters, PECS 1984)
        """
        if self.strain_chi_st_model_params is not None:
            m = self.strain_chi_st_model_params["slope"]
            b = self.strain_chi_st_model_params["intercept"]
            log_chi_st = m * np.log10(strain_rate) + b
            chi_st = 10**log_chi_st
        else:
            chi_st = (strain_rate / np.pi) * np.exp(-2 * erfcinv(2 * self.Z_st) ** 2)
        return chi_st

    def _estimate_strain_from_chi_st(self, chi_st: float) -> float:
        """Estimate the strain rate from a given stoichiometric scalar dissipation rate.

        Args:
            chi_st: Scalar dissipation rate at stoichiometric mixture fraction [1/s]

        Returns:
            float: Estimated strain rate [1/s]

        Note:
            Uses regression model if available, otherwise uses Peters' relationship
            (Peters, PECS 1984)
        """
        if self.strain_chi_st_model_params is not None:
            m = self.strain_chi_st_model_params["slope"]
            b = self.strain_chi_st_model_params["intercept"]
            log_strain_rate = (np.log10(chi_st) - b) / m
            strain_rate = 10**log_strain_rate
        else:
            strain_rate = chi_st * np.pi / np.exp(-2 * erfcinv(2 * self.Z_st) ** 2)
        return strain_rate

    def _estimate_flame_thickness(self, strain_rate: Optional[float] = None, chi_st: Optional[float] = None) -> float:
        """Estimate the flame thickness based on strain rate or chi_st.

        Args:
            strain_rate: Optional strain rate [1/s]
            chi_st: Optional scalar dissipation rate at stoichiometric mixture fraction [1/s]

        Returns:
            float: Estimated flame thickness [m]
        """
        if strain_rate is not None:
            chi_st = self._estimate_chi_st_from_strain(strain_rate)
            return self._estimate_flame_thickness(chi_st=chi_st)
        elif chi_st is not None:
            self.gas.TPX = (
                0.5 * (self.fuel_inlet.temperature + self.oxidizer_inlet.temperature),
                self.pressure,
                self.fuel_inlet.composition,
            )
            thermal_diffusivity = self.gas.thermal_conductivity / (self.gas.density * self.gas.cp_mass)
            return np.sqrt(thermal_diffusivity / chi_st)
        else:
            raise ValueError("Either strain_rate or chi_st must be provided.")

    def _measure_flame_thickness(self) -> float:
        """Measure the flame thickness in the current state.

        Returns:
            float: Measured flame thickness [m]
        """
        if self.flame.extinct():
            # Flame is extinguished
            return 0.0
            # # Placeholder to prevent mesh update
            # return self.width / self.width_ratio
            # # Alternative - use estimate
            # strain_rate = self.flame.strain_rate('max')
            # return self._estimate_flame_thickness(strain_rate=strain_rate)
        else:
            T_max = np.max(self.flame.T)
            T_threshold = 0.5 * T_max
            indices = np.where(self.flame.T >= T_threshold)[0]
            flame_thickness = self.flame.grid[indices[-1]] - self.flame.grid[indices[0]]
        return flame_thickness

    def _mdots_from_chi_st(self, chi_st: float) -> Tuple[float, float]:
        """Compute mass fluxes for fuel and oxidizer based on target chi_st.

        Args:
            chi_st: Target scalar dissipation rate at stoichiometric mixture fraction [1/s]

        Returns:
            Tuple containing:
                - mdot_fuel: Mass flux of fuel [kg/m²/s]
                - mdot_oxidizer: Mass flux of oxidizer [kg/m²/s]
        """
        # Set gas state for fuel
        self.gas.TPX = (self.fuel_inlet.temperature, self.pressure, self.fuel_inlet.composition)
        rho_fuel = self.gas.density

        # Set gas state for oxidizer
        self.gas.TPX = (
            self.oxidizer_inlet.temperature,
            self.pressure,
            self.oxidizer_inlet.composition,
        )
        rho_ox = self.gas.density

        # Estimate strain rate needed for target chi_st
        target_strain = self._estimate_strain_from_chi_st(chi_st)

        # Set velocities to achieve target strain while maintaining momentum balance
        v_tot = target_strain * self.width / 2
        v_fuel = v_tot / (1 + np.sqrt(rho_fuel / rho_ox))
        v_ox = v_tot - v_fuel

        # Convert to mass fluxes
        mdot_fuel = rho_fuel * v_fuel
        mdot_oxidizer = rho_ox * v_ox

        return mdot_fuel, mdot_oxidizer

    def _strain_rate_nominal(self) -> float:
        """Compute the nominal strain rate based on the input velocities.

        Returns:
            float: Nominal strain rate [1/s]
        """
        self.gas.TPX = (self.fuel_inlet.temperature, self.pressure, self.fuel_inlet.composition)
        rho_fuel = self.gas.density
        self.gas.TPX = (
            self.oxidizer_inlet.temperature,
            self.pressure,
            self.oxidizer_inlet.composition,
        )
        rho_ox = self.gas.density
        v_fuel = self.flame.fuel_inlet.mdot / rho_fuel
        v_ox = self.flame.oxidizer_inlet.mdot / rho_ox
        return 2 * (v_fuel + v_ox) / self.width

<<<<<<< HEAD
    def _initialize_flame(self, chi_st: float, grid: Optional[np.ndarray] = None) -> None:
=======
    def _initialize_flame(
        self,
        chi_st: float,
        grid: Optional[np.ndarray] = None
    ) -> None:
>>>>>>> 855fe469
        """Set up the initial counterflow diffusion flame configuration.

        Args:
            chi_st: The scalar dissipation rate at the stoichiometric mixture fraction
            grid: The grid for the flame object

        Initializes the Cantera flame object with appropriate grid, inlet conditions,
        and refinement criteria. Estimates appropriate strain rate based on target
        scalar dissipation rate.
        """
        if grid is not None:
            self.flame = ct.CounterflowDiffusionFlame(self.gas, grid=grid)
        else:
            self.flame = ct.CounterflowDiffusionFlame(self.gas, width=self.width)
        self.flame.transport_model = self.transport_model

        # Set operating conditions
        self.flame.P = self.pressure

        # Set inlet conditions
        mdot_fuel, mdot_ox = self._mdots_from_chi_st(chi_st)
        self.flame.fuel_inlet.mdot = mdot_fuel
        self.flame.fuel_inlet.X = self.fuel_inlet.composition
        self.flame.fuel_inlet.T = self.fuel_inlet.temperature
        self.flame.oxidizer_inlet.mdot = mdot_ox
        self.flame.oxidizer_inlet.X = self.oxidizer_inlet.composition
        self.flame.oxidizer_inlet.T = self.oxidizer_inlet.temperature

        # Set refinement parameters
        self.flame.set_refine_criteria(ratio=4.0, slope=0.1, curve=0.2, prune=0.05)

    def _enable_two_point_control(self) -> None:
        self.flame.two_point_control_enabled = True
        self.flame.flame.set_bounds(spread_rate=(-1e-5, 1e20))
        self.flame.max_time_step_count = 100

    def _update_flame_width(self, solve: Optional[bool] = True) -> None:
        """Update the flame width and reinitialize the flame object.

        Args:
            solve: Whether to solve to steady state after update
        """
        if self.flame is None:
            flame_thickness = self._estimate_flame_thickness(chi_st=self.initial_chi_st)
        else:
            flame_thickness = self._measure_flame_thickness()

        # Compute the new width
        old_width = self.width
        target_width = self.width_ratio * flame_thickness
        if self.flame is None:
            self.width = target_width
            self._initialize_flame(self.initial_chi_st)
            return
        if not self.width_change_enable:
            return
        if np.abs(target_width - old_width) / old_width <= self.width_change_min:
            return
        self.width = np.clip(
            target_width,
            (1 + self.width_change_max) * old_width,
            1 / (1 + self.width_change_max) * old_width,
        )
        if self.width == old_width:
            return

        width_increasing = self.width >= old_width
        self.logger.info(f"Updating domain width from {old_width:.3e} m to {self.width:.3e} m")

        # Save current state
        old_solution = self.flame.to_array()
        old_mdots = (self.flame.fuel_inlet.mdot, self.flame.oxidizer_inlet.mdot)
        old_grid = self.flame.grid

        # Find approximate flame location (using peak temperature)
        old_grid_norm = old_grid / old_width
        flame_idx = np.argmax(self.flame.T)
        flame_loc_old = old_grid[flame_idx]
        flame_loc_normalized = old_grid_norm[flame_idx]
        flame_loc_new = flame_loc_normalized * self.width

        # Construct new grid maintaining resolution and flame position
        if width_increasing:
            # For width increase, extend the existing grid
            # Create new grid, keeping flame_loc_normalized and absolute old spacing
            new_grid = old_grid + (flame_loc_new - flame_loc_old)

            # Fill in the gaps at the sides
            dx_l = old_grid[1] - old_grid[0]
            dx_r = old_grid[-1] - old_grid[-2]
            grid_l = np.arange(0, new_grid[0], dx_l)
            grid_r = np.arange(new_grid[-1], self.width, dx_r)
            if len(grid_r) > 0 and grid_r[-1] < self.width:
                grid_r = np.append(grid_r[1:], self.width)
            new_grid = np.concatenate((grid_l, new_grid, grid_r))
        else:
            # For width decrease, trim existing grid
            # Create new grid, keeping flame_loc_normalized and absolute old spacing
            new_grid = old_grid + (flame_loc_new - flame_loc_old)

            # Find points that fall within new domain
            interior_mask = (new_grid > 0) & (new_grid < self.width)
            new_grid = new_grid[interior_mask]

            # Add boundary points
            new_grid = np.concatenate(([0.0], new_grid, [self.width]))

        new_grid_norm = new_grid / self.width
        self._initialize_flame(chi_st=self.initial_chi_st, grid=new_grid)
        # ^ uses initial_chi_st but mdots will be overwritten below

        # Interpolate solution onto new grid
        scale_factor = self.width / old_width

        var_names = ["velocity", "spread_rate", "lambda", "T"]
        var_names += self.gas.species_names
        if self.flame.two_point_control_enabled:
            var_names += ["Uo"]

        for var_name in var_names:
            old_values = getattr(old_solution, var_name)
            interp = interpolate.interp1d(
                old_grid_norm,
                old_values,
                kind="cubic",
                bounds_error=False,
                fill_value=(old_values[0], old_values[-1]),
            )
            new_values = interp(new_grid_norm)

            # Handle special cases
            if var_name in ["velocity", "spread_rate", "Uo"]:
                new_values *= scale_factor
            # elif var_name in self.gas.species_names:
            #     new_values = np.clip(new_values, 0, 1)

            # Update the flame solution
            self.flame.set_profile(var_name, new_grid_norm, new_values)

        # # Normalize mass fractions
        # Y_sum = np.zeros_like(new_grid)
        # for k in range(self.gas.n_species):
        #     Y_sum += self.flame.Y[k, :]
        # for k in range(self.gas.n_species):
        #     Y = self.flame.Y[k, :]
        #     Y_normalized = np.where(Y_sum > 0, Y / Y_sum, 0)
        #     self.flame.set_profile(self.gas.species_names[k],
        #                            new_grid_norm,
        #                            Y_normalized)

        # Update inlet mass flow rates
        self.flame.fuel_inlet.mdot = old_mdots[0] * scale_factor
        self.flame.oxidizer_inlet.mdot = old_mdots[1] * scale_factor

        # Solve to steady state
        if solve:
            self.logger.info("Computing the solution in the new domain")
            self.flame.solve(loglevel=self.solver_loglevel, auto=True)
    
    def _update_control_points(
        self,
        loc_algo_left: str = "spacing",
        loc_algo_right: str = "spacing",
        spacing: float = 0.6,
        delta_T_type: str = "absolute",
        delta_T: float = 20.0,
    ) -> None:
        """Update the left and right control points for temperature control.
        
        Computes the left and right control temperatures based on the specified
        location algorithms and sets them in the flame object. The control points
        are adjusted based on the specified delta_T type (absolute or relative).

        Args:
            loc_algo_left: Algorithm to determine left control point location
                Options: "spacing", "max_dTdx", "next_to_max"
            loc_algo_right: Algorithm to determine right control point location
                Options: "spacing", "max_dTdx", "next_to_max"
            spacing: Fraction of the maximum temperature to set control points
            delta_T_type: Type of delta_T adjustment ("absolute" or "relative")
            delta_T: Temperature change applied to control points
        """
        # Update control temperatures
        if loc_algo_left == "spacing":
            # Sets it such that the left and right are at a temperature of spacing * max(T) 
            control_temperature_left = np.min(self.flame.T) + spacing * (np.max(self.flame.T) - np.min(self.flame.T))

        elif loc_algo_left == "max_dTdx":
            # Find the left and right points with the maximum dT/dx and set them as the locations to apply temperature control
            dTdx = np.diff(self.flame.T)/np.diff(self.flame.grid)
            peaks, _ = find_peaks(dTdx) # find the index of the peaks
            peak_values = dTdx[peaks] # find the values of the peaks
            top2_idx_in_peaks = np.argsort(peak_values)[-2:] # find the largest 2 peaks in the array and return their index
            top2_peaks = peaks[top2_idx_in_peaks] # find the index of the largest 2 peaks in the original array
            top2_peaks_sorted = np.sort(top2_peaks) # sort the indices of the largest 2 peaks to ensure that the [0] index is the left peak and [1] index is the right peak
            control_temperature_left = self.flame.T[top2_peaks_sorted[0]]
        
        elif loc_algo_left == "next_to_max":
            # Sets it such that the control temperature points are always the grid points next to the maximum T
            max_T_idx = np.argmax(self.flame.T)
            control_temperature_left = self.flame.T[max_T_idx - 1]
        
        if loc_algo_right == "spacing":
            # Sets it such that the left and right are at a temperature of spacing * max(T) 
            control_temperature_right  = np.min(self.flame.T) + spacing * (np.max(self.flame.T) - np.min(self.flame.T))

        elif loc_algo_right == "max_dTdx":
            # Find the left and right points with the maximum dT/dx and set them as the locations to apply temperature control
            dTdx = np.diff(self.flame.T)/np.diff(self.flame.grid)
            peaks, _ = find_peaks(dTdx) # find the index of the peaks
            peak_values = dTdx[peaks] # find the values of the peaks
            top2_idx_in_peaks = np.argsort(peak_values)[-2:] # find the largest 2 peaks in the array and return their index
            top2_peaks = peaks[top2_idx_in_peaks] # find the index of the largest 2 peaks in the original array
            top2_peaks_sorted = np.sort(top2_peaks) # sort the indices of the largest 2 peaks to ensure that the [0] index is the left peak and [1] index is the right peak
            control_temperature_right = self.flame.T[top2_peaks_sorted[1]]
        
        elif loc_algo_right == "next_to_max":
            # Sets it such that the control temperature points are always the grid points next to the maximum T
            max_T_idx = np.argmax(self.flame.T)
            control_temperature_right = self.flame.T[max_T_idx + 1]

        self.flame.set_left_control_point(control_temperature_left)
        self.flame.set_right_control_point(control_temperature_right)
        if delta_T_type == "absolute":
            self.flame.left_control_point_temperature -= delta_T
            self.flame.right_control_point_temperature -= delta_T
        elif delta_T_type == "relative":
            self.flame.left_control_point_temperature -= self.flame.left_control_point_temperature * delta_T
            self.flame.right_control_point_temperature -= self.flame.right_control_point_temperature * delta_T

    def compute_s_curve(
        self,
        output_dir: Optional[Path] = None,
        n_extinction_points: int = 10,
        write_FlameMaster: bool = False,
        **kwargs,
    ) -> List[Dict]:
        """Compute complete S-curve including ignited branches and extinction branch.

        Computes the full S-curve by first traversing the upper (stable) and middle
        (unstable) branches, then computing the lower (extinction) branch.

        Args:
            output_dir: Directory to save solution files
            n_extinction_points: Number of points to compute along extinction branch
            write_FlameMaster: Whether to write FlameMaster output files for each solution
            **kwargs: Additional arguments passed to compute_ignited_branches

        Returns:
            List[Dict]: List of solution metadata dictionaries containing properties
                of each computed solution point
        """
        # First compute the ignited and unstable branches
        self.logger.info("Computing ignited and unstable branches")
        ignited_data = self.compute_ignited_branches(
            output_dir=output_dir, write_FlameMaster=write_FlameMaster, **kwargs
        )

        # Get chi_st bounds for extinction branch
        chi_st_values = [sol["chi_st"] for sol in ignited_data]
        chi_st_max = max(chi_st_values) * 1.0e1
        chi_st_min = ignited_data[-1]["chi_st"]  # Last point on unstable branch

        # Compute extinction branch
        self.logger.info("Computing extinction branch")
        if n_extinction_points > 0:
            extinct_data = self.compute_extinct_branch(
                chi_st_min=chi_st_min,
                chi_st_max=chi_st_max,
                n_points=n_extinction_points,
                output_dir=output_dir,
                write_FlameMaster=write_FlameMaster,
            )
        else:
            extinct_data = []

        return ignited_data + extinct_data

    def compute_ignited_branches(
        self,
        output_dir: Optional[Path] = None,
        restart_from: Optional[int] = None,
        n_max: int = 5000,
        loc_algo_left: str = "spacing",
        loc_algo_right: str = "spacing",
        initial_spacing: float = 0.6,
        delta_T_type: str = "absolute",
        delta_T: float = 20.0,
        max_delta_T: float = 100.0,
        target_delta_T_max: float = 20.0,
        max_error_count: int = 3,
        strain_rate_tol: float = 0.10,
        write_FlameMaster: bool = False,
    ) -> List[Dict]:
        """Compute upper (stable) and middle (unstable) branches of the S-curve.

        This method traverses both the upper (stable) and middle (unstable) branches of the
        S-curve using temperature as a control parameter. It employs a two-point continuation
        method to track solutions through the turning point and down the unstable branch.

        Args:
            output_dir: Directory to save solution files
            n_max: Maximum number of iterations before stopping
            loc_algo_left: Algorithm to use to calculate left control point
            loc_algo_right: Algorithm to use to calculate right control point
            initial_spacing: Initial control point spacing for stable branch (0-1)
            delta_T_type: Choose whether to enforce absolute delta_T [K] or relative delta_T [fraction]
            delta_T: Initial temperature change between solutions [K]
            max_delta_T: Maximum allowed delta_T [K]
            target_delta_T_max: Target maximum temperature change per step [K]
            max_error_count: Maximum number of successive solver errors before stopping
            strain_rate_tol: Tolerance for minimum strain rate relative to maximum
            write_FlameMaster: Whether to write FlameMaster output files for each solution

        Returns:
            List[Dict]: List of solution metadata dictionaries containing properties
                of each computed solution point. Each dictionary includes:
                - T_max: Maximum temperature [K]
                - T_st: Temperature at stoichiometric mixture fraction [K]
                - strain_rate_max: Maximum strain rate [1/s]
                - strain_rate_nom: Nominal strain rate [1/s]
                - chi_st: Scalar dissipation rate at stoichiometric mixture fraction [1/s]
                - total_heat_release_rate: Integrated heat release rate [W/m³]
                - n_points: Number of grid points
                - flame_width: Width of the flame [m]
                - Tc_increment: Temperature increment used for this solution [K]
                - time_steps: Number of time steps taken by solver
                - eval_count: Number of right-hand side evaluations
                - cpu_time: Total CPU time for solution [s]
                - errors: Number of solver errors encountered

        Note:
            The method uses a two-point continuation strategy where control points are placed
            at specified fractions between the minimum and maximum temperatures. The temperature
            increment is adaptively adjusted based on solution behavior and convergence.
            Solutions are saved to HDF5 files if output_dir is provided.
        """
        if output_dir:
            output_dir = Path(output_dir)
            output_dir.mkdir(parents=True, exist_ok=True)

        # Handle restart case
        if restart_from is not None:
            if restart_from >= len(self.solutions):
                raise ValueError(f"Restart index {restart_from} exceeds number of available solutions")

            # Restore flame state and get previous temperature increment
            restart_solution = self.solutions[restart_from]
            self.flame.from_array(restart_solution["state"])

            # Initialize data with previous solutions
            data = [sol["metadata"] for sol in self.solutions[: restart_from + 1]]

            self.logger.info(f"Restarting from solution {restart_from}")
            start_iteration = restart_from + 1

        else:
            self.logger.info("Computing the initial solution")
            self.flame.solve(loglevel=self.solver_loglevel, auto=True)
            T_max = np.max(self.flame.T)
            Z = self.flame.mixture_fraction("Bilger")
            chi, chi_st = self._compute_scalar_dissipation(Z)
            chi_st_max_glob = chi_st
            strain_rate_max = self.flame.strain_rate("max")
            strain_rate_max_max = strain_rate_max
            strain_rate_max_min = strain_rate_max
            data = []
            start_iteration = 0

        self.logger.info("Beginning s-curve computation")
        error_count = 0
        branch_id = 1
        spacing = initial_spacing
        strain_rate_increasing = True
        for i in range(start_iteration, n_max):
            # Update flame width if we are attempting a new point
            if error_count == 0:
                self._update_flame_width(solve=True)
                self._enable_two_point_control()
                T_max = np.max(self.flame.T)

            backup_state = self.flame.to_array()

            # Update control points
            self._update_control_points(
                loc_algo_left=loc_algo_left,
                loc_algo_right=loc_algo_right,
                spacing=spacing,
                delta_T_type=delta_T_type,
                delta_T=delta_T,
            )
            self.logger.debug(f"Iteration {i}: Control temperatures = [",
                              f"{self.flame.left_control_point_temperature:.2f}, "
                              f"{self.flame.right_control_point_temperature:.2f}]")
            self.flame.clear_stats()
            T_threshold = 10.0
            if (
                self.flame.left_control_point_temperature < self.flame.fuel_inlet.T + T_threshold
                or self.flame.right_control_point_temperature < self.flame.oxidizer_inlet.T + T_threshold
            ):
                if spacing > (1 - 1e-3):
                    self.logger.info("SUCCESS! Control point temperature near inlet temperature.")
                    break
                spacing = 1 - (0.7 * (1 - spacing))

            try:
                self.flame.solve(loglevel=self.solver_loglevel)

                # Adjust temperature increment based on convergence
                if abs(max(self.flame.T) - T_max) < 0.8 * target_delta_T_max:
                    delta_T = min(delta_T + 3, max_delta_T)
                elif abs(max(self.flame.T) - T_max) > target_delta_T_max:
                    delta_T *= 0.9 * target_delta_T_max / abs(max(self.flame.T) - T_max)
                error_count = 0

            except ct.CanteraError as err:
                self.logger.debug(err)

                # Restore previous solution and reduce increment
                self.flame.from_array(backup_state)
                delta_T = 0.7 * delta_T
                error_count += 1
                if error_count > max_error_count:
                    if strain_rate_max / strain_rate_max_max < strain_rate_tol:
                        self.logger.info(
                            "SUCCESS! Traversed unstable branch down to "
                            f"{100 * strain_rate_max / strain_rate_max_max:.4f}% of the maximum strain rate."
                        )
                    else:
                        self.logger.warning(f"FAILURE! Stopping after {error_count} successive solver errors.")
                    break
                self.logger.warning(
                    f"Solver did not converge on iteration {i}. " f"Trying again with dT = {delta_T:.2f}"
                )
                continue

            # Compute postprocessing data
            Z = self.flame.mixture_fraction("Bilger")
            chi, chi_st = self._compute_scalar_dissipation(Z)
            chi_st_max_glob = max(chi_st_max_glob, chi_st)
            interp_T = interpolate.interp1d(Z, self.flame.T)
            T_st = float(interp_T(self.Z_st))
            T_max = max(self.flame.T)
            width = self._measure_flame_thickness()
            strain_rate_max = self.flame.strain_rate("max")
            strain_rate_nom = self._strain_rate_nominal()
            strain_rate_max_max = max(strain_rate_max, strain_rate_max_max)
            strain_rate_max_min = min(strain_rate_max, strain_rate_max_min)
            if len(self.solutions) > 0 and strain_rate_increasing and strain_rate_max < strain_rate_max_max:
                self.logger.info(f"Turning point encountered")
                branch_id += 1
                strain_rate_increasing = False
                loc_algo_right = "next_to_max"
                delta_T_type = "relative"
                target_delta_T_max = 0.02
                max_delta_T = 0.05
                delta_T = 0.005
            step_data = {
                "T_max": T_max,
                "T_st": T_st,
                "strain_rate_max": strain_rate_max,
                "strain_rate_nom": strain_rate_nom,
                "chi_st": chi_st,
                "total_heat_release_rate": np.trapz(self.flame.heat_release_rate, self.flame.grid),
                "n_points": len(self.flame.grid),
                "flame_width": width,
                "Tc_increment": delta_T,
                "branch_id": branch_id,
                "time_steps": sum(self.flame.time_step_stats),
                "eval_count": sum(self.flame.eval_count_stats),
                "cpu_time": sum(self.flame.jacobian_time_stats + self.flame.eval_time_stats),
                "errors": error_count,
            }
            data.append(step_data)
            self.solutions.append({"state": self.flame.to_array(), "Z": Z, "chi": chi, "metadata": step_data})

            if output_dir:
                self.save_solution(output_dir, len(self.solutions) - 1)
                if write_FlameMaster:
                    self.write_FlameMaster(output_dir)

            # Logging after successful solution
            self.logger.info(
                f"Iteration {i} completed: T_max = {T_max:.2f}, "
                f"chi_st = {chi_st:.4e}, "
                f"strain_rate_nom = {strain_rate_nom:.4e}"
            )

            if chi_st < self.solutions[0]["metadata"]["chi_st"] and not self.width_change_enable:
                self.logger.info("SUCCESS! Traversed unstable branch down to initial chi_st.")
                self.logger.info(
                    "Stopping because width changes are disabled. (Flame will start to grow beyond domain.)"
                )
                break

        self.logger.info(f"Stopped after {i} iterations")
        self.logger.info(f"Solutions computed: {len(data)}")
        self.logger.info(f"Turning points encountered: {branch_id - 1}")
        return data

    def compute_extinct_branch(
        self,
        chi_st_min: float,
        chi_st_max: float,
        n_points: int = 10,
        output_dir: Optional[Path] = None,
        write_FlameMaster: bool = False,
    ) -> List[Dict]:
        """Compute the extinction (lower) branch of the S-curve.

        This method calculates solutions along the lower (extinction) branch of the S-curve
        by starting from a cold mixing solution and gradually increasing the scalar
        dissipation rate from chi_st_min to chi_st_max. The solutions are computed at
        geometrically spaced intervals of scalar dissipation rate.

        Args:
            chi_st_min: Minimum scalar dissipation rate at stoichiometric mixture fraction [1/s]
            chi_st_max: Maximum scalar dissipation rate at stoichiometric mixture fraction [1/s]
            n_points: Number of points to compute along the extinction branch
            output_dir: Optional directory path to save solution files
            write_FlameMaster: Whether to write FlameMaster output files for each solution

        Returns:
            List[Dict]: List of solution metadata dictionaries containing properties
                of each computed solution point. Each dictionary includes:
                - T_max: Maximum temperature [K]
                - T_st: Temperature at stoichiometric mixture fraction [K]
                - strain_rate_max: Maximum strain rate [1/s]
                - strain_rate_nom: Nominal strain rate [1/s]
                - chi_st: Scalar dissipation rate at stoichiometric mixture fraction [1/s]
                - total_heat_release_rate: Integrated heat release rate [W/m³]
                - n_points: Number of grid points
                - flame_width: Width of the flame [m]
                - branch: 'extinction' to identify the branch

        Note:
            The extinction branch is computed by starting from a cold mixing solution
            and using strain rate as a control parameter to achieve target scalar
            dissipation rates. Solutions are saved to HDF5 files if output_dir
            is provided.
        """
        if output_dir:
            output_dir = Path(output_dir)
            output_dir.mkdir(parents=True, exist_ok=True)

        chi_st_values = np.logspace(np.log10(chi_st_min), np.log10(chi_st_max), n_points)
        chi_st_values = chi_st_values[::-1]
        data = []

        iter = 0
        while iter < 3:
            self._initialize_flame(chi_st=chi_st_max)
            try:
                self.flame.solve(loglevel=self.solver_loglevel)
            except:
                self.logger.error(f"Failed to compute initial solution at chi_st = {chi_st_max:.2e}")
                return data

            if self.flame.extinct():
                self.logger.info(f"Computed initial solution at chi_st = {chi_st_max:.2e} as cold mixing")
                break

            T_max = np.max(self.flame.T)
            self.logger.warning(
                f"Failed to compute initial solution at chi_st = {chi_st_max:.2e} (autoignited, T_max = {T_max:.2f})"
            )
            chi_st_max = 1.0e1 * chi_st_max
            chi_st_values = np.geomspace(chi_st_min, chi_st_max, n_points)
            chi_st_values = chi_st_values[::-1]
            self.logger.info(f"Retrying with chi_st_max = {chi_st_max:.2e}")

        for i, chi_st_i in enumerate(chi_st_values):
            mdot_fuel, mdot_ox = self._mdots_from_chi_st(chi_st_i)
            self.flame.fuel_inlet.mdot = mdot_fuel
            self.flame.oxidizer_inlet.mdot = mdot_ox

            try:
                self.flame.solve(loglevel=self.solver_loglevel)
            except:
                self.logger.warning(f"Failed to compute solution at chi_st = {chi_st_i:.2e}")
                continue

            if not self.flame.extinct():
                T_max = np.max(self.flame.T)
                self.logger.warning(
                    f"Failed to compute solution at chi_st = {chi_st_i:.2e} (autoignited, T_max = {T_max:.2f})"
                )
                continue

            # Compute postprocessing data
            Z = self.flame.mixture_fraction("Bilger")
            chi, chi_st = self._compute_scalar_dissipation(Z)
            interp_T = interpolate.interp1d(Z, self.flame.T)
            T_st = float(interp_T(self.Z_st))
            T_max = max(self.flame.T)
            width = self._measure_flame_thickness()
            strain_rate_max = self.flame.strain_rate("max")
            strain_rate_nom = self._strain_rate_nominal()
            step_data = {
                "T_max": T_max,
                "T_st": T_st,
                "strain_rate_max": strain_rate_max,
                "strain_rate_nom": strain_rate_nom,
                "chi_st": chi_st,
                "total_heat_release_rate": np.trapz(self.flame.heat_release_rate, self.flame.grid),
                "n_points": len(self.flame.grid),
                "flame_width": width,
                "branch_id": 0,
                "time_steps": sum(self.flame.time_step_stats),
                "eval_count": sum(self.flame.eval_count_stats),
                "cpu_time": sum(self.flame.jacobian_time_stats + self.flame.eval_time_stats),
            }
            data.append(step_data)
            self.solutions.append({
                "state": self.flame.to_array(),
                "Z": Z,
                "chi": chi,
                "metadata": step_data
            })

            if output_dir:
                self.save_solution(output_dir, len(self.solutions) - 1)
                if write_FlameMaster:
                    self.write_FlameMaster(output_dir)

            # Logging after successful solution
            self.logger.info(
                f"Iteration {i} completed: T_max = {T_max:.2f}, "
                f"chi_st = {chi_st:.4e}, "
                f"strain_rate_nom = {strain_rate_nom:.2f}"
            )

        self.logger.info(f"Completed {len(data)} points on the extinction branch")
        return data

    def save_solution(self, output_dir: Path, solution_index: int) -> None:
        """Save a single solution to the HDF5 files.

        Saves both the flame profiles and associated metadata for a single solution.

        Args:
            output_dir: Directory path where files will be saved
            solution_index: Index of the solution being saved
        """
        solutions_file = output_dir / "solutions.h5"
        solution = self.solutions[solution_index]
        meta_name = f"meta_{solution_index:04d}"
        state_name = f"solution_state_{solution_index:04d}"

        # If this is the first solution, create the file, overwriting if necessary
        if solution_index == 0:
            # Write condition parameters
            with h5py.File(solutions_file, "w") as f:
                params = {
                    "mechanism_file": self.mechanism_file,
                    "transport_model": self.transport_model,
                    "pressure": self.pressure,
                    "width_ratio": self.width_ratio,
                    "width_change_enable": self.width_change_enable,
                    "width_change_max": self.width_change_max,
                    "width_change_min": self.width_change_min,
                    "initial_chi_st": self.initial_chi_st,
                    "solver_loglevel": self.solver_loglevel,
                    "prog_def": self.prog_def,
                    "Z_st": float(self.Z_st),
                    "fuel_inlet": {
                        "composition": self.fuel_inlet.composition,
                        "temperature": self.fuel_inlet.temperature,
                    },
                    "oxidizer_inlet": {
                        "composition": self.oxidizer_inlet.composition,
                        "temperature": self.oxidizer_inlet.temperature,
                    },
                    "strain_chi_st_model_params": self.strain_chi_st_model_params,
                }
                f.attrs["parameters"] = json.dumps(params)
                f.create_group("solutions_meta")

        # Write the solution metadata
        with h5py.File(solutions_file, "a") as f:
            # Delete existing solution group if it exists
            meta_group = f["solutions_meta"]
            if meta_name in meta_group:
                del meta_group[meta_name]

            # Create new meta group
            sol_group = meta_group.create_group(meta_name)

            # Save mixture fraction and scalar dissipation
            sol_group.create_dataset("Z", data=solution["Z"])
            sol_group.create_dataset("chi", data=solution["chi"])

            # Convert numpy values in metadata to native Python types
            metadata = {}
            for key, value in solution["metadata"].items():
                if isinstance(value, np.number):
                    metadata[key] = value.item()
                else:
                    metadata[key] = value

            # Save solution metadata
            sol_group.attrs["metadata"] = json.dumps(metadata)

        # Write flame profile
        solution["state"].save(solutions_file, name=state_name, overwrite=True)

    def save_all_solutions(self, output_dir: Path) -> None:
        """Save all computed solutions to HDF5 files.

        Args:
            output_dir: Directory path where files will be saved
        """
        output_dir = Path(output_dir)
        output_dir.mkdir(parents=True, exist_ok=True)

        for i in range(len(self.solutions)):
            self.save_solution(output_dir, i)

    @classmethod
    def load_solutions(
        cls,
        filename: str,
    ) -> "FlameletTableGenerator":
        """Load a complete solution set from the HDF5 file.

        Args:
            filename: Path to the solutions HDF5 file

        Returns:
            FlameletTableGenerator: New instance with loaded solutions

        Raises:
            ValueError: If files cannot be read or are invalid
        """
        # Load the metadata
        with h5py.File(filename, "r") as f:
            # Load parameters
            params = json.loads(f.attrs["parameters"])

            # Create generator instance
            generator = cls(
                mechanism_file=params["mechanism_file"],
                transport_model=params["transport_model"],
                fuel_inlet=InletCondition(**params["fuel_inlet"]),
                oxidizer_inlet=InletCondition(**params["oxidizer_inlet"]),
                pressure=params["pressure"],
                prog_def=params["prog_def"],
                width_ratio=params["width_ratio"],
                width_change_enable=params["width_change_enable"],
                width_change_max=params["width_change_max"],
                width_change_min=params["width_change_min"],
                initial_chi_st=params["initial_chi_st"],
                solver_loglevel=params["solver_loglevel"],
            )

            # Set additional attributes
            generator.Z_st = params["Z_st"]
            generator.strain_chi_st_model_params = params.get("strain_chi_st_model_params")

            # Load solutions
            generator.solutions = []
            meta_group = f["solutions_meta"]
            for meta_name in sorted(meta_group.keys()):
                sol_group = meta_group[meta_name]
                state_array = ct.SolutionArray(generator.gas)
                solution = {
                    "state": state_array,
                    "Z": sol_group["Z"][:],
                    "chi": sol_group["chi"][:],
                    "metadata": json.loads(sol_group.attrs["metadata"]),
                }
                generator.solutions.append(solution)

        # Load the states
        for solution_index, solution in enumerate(generator.solutions):
            state_name = f"solution_state_{solution_index:04d}"
            generator.solutions[solution_index]["state"].restore(filename, state_name)

        return generator

    def write_FlameMaster(
        self,
        output_dir: Path,
        solution_index: int = -1,
        reinterp_Z: bool = True,
    ) -> None:
        """Write FlameMaster output files for a single solution.

        Args:
            output_dir: Directory path where files will be saved
            solution_index: Index of the solution to write (default: last solution)
            reinterp_Z: Whether to reinterpolate the solution onto a new Z grid. This prevents issues related to dZ=0 portions of the solution.
        """
        solution = self.solutions[solution_index]

        # Build filename
        fuel_name = [key for key in self.fuel_inlet.composition.keys()][0]
        pressure_str = f"p{(self.pressure/1e5):04.1f}".replace(".", "_")
        chi_str = f"chi{solution['metadata']['chi_st']:0.4e}"
        tf_str = f"tf{self.fuel_inlet.temperature:04.0f}"
        to_str = f"to{self.oxidizer_inlet.temperature:04.0f}"
        Tst_str = f"Tst{solution['metadata']['T_st']:04.0f}"
        flamemaster_dir = output_dir / "FlameMaster"
        flamemaster_dir.mkdir(parents=True, exist_ok=True)
        filename = flamemaster_dir / f"{fuel_name}_{pressure_str}{chi_str}{tf_str}{to_str}{Tst_str}"

        Z_flame = self.flame.mixture_fraction("Bilger")

        if reinterp_Z:
            N_points = 500
            i_cut = N_points // 3
            Z_new = coordinate.CoordinateLinearThenStretched("Z", 0, self.Z_st, 1, i_cut, N_points - i_cut)
        else:
            N_points = len(Z_flame)

        def build_interp(Z, data):
            return interpolate.interp1d(Z, data, axis=0, bounds_error=False, fill_value=(data[0], data[-1]))

        def write_array(f, name, data, n_cols=5):
            if reinterp_Z:
                interp = build_interp(Z_flame, data)
                data_write = interp(Z_new.grid)
            else:
                data_write = data

            f.write(f"{name}\n")
            i_col = 0
            for i in range(len(data_write)):
                if i_col == n_cols:
                    f.write("\n")
                    i_col = 0
                f.write(f"\t{data_write[i]:0.6e}")
                i_col += 1
            f.write("\n")

        # Write the FlameMaster output file
        # fmt: off
        with open(filename, "w") as f:
            # Write header
            f.write(f"header\n")
            f.write(f"\n")
            f.write(f'title = "planar counterflow diffusion flame"\n')
            f.write(f'mechanism = "{self.mechanism_file}"\n')
            f.write(f"author = \"FPVgen\"\n")
            f.write(f"date = \"{datetime.datetime.now().strftime('%Y-%m-%d %H:%M:%S')}\"\n")
            f.write(f"\n")
            f.write(f"fuel = {fuel_name}\n")
            f.write(f"pressure = {self.pressure/1e5} [bar]\n")
            f.write(f"Z_st = {self.Z_st} [1/s]\n")
            f.write(f"chi_st = {solution['metadata']['chi_st']} [1/s]\n")
            f.write(f'ConstantLewisNumbers = "False"\n')
            f.write(f"FlameLoc = {self._compute_flame_loc_Z():0.5e}\n")
            f.write(f"Tmax = {solution['metadata']['T_max']} [K]\n")
            f.write(f"\n")
            f.write(f"FuelSide\n")
            f.write(f"begin\n")
            f.write(f"\tTemperature = {self.fuel_inlet.temperature} [K]\n")
            for key, value in self.fuel_inlet.composition.items():
                f.write(f"\tMassFraction-{key} = {value}\n")
            f.write(f"end\n")
            f.write(f"\n")
            f.write(f"OxidizerSide\n")
            f.write(f"begin\n")
            f.write(f"\tTemperature = {self.oxidizer_inlet.temperature} [K]\n")
            for key, value in self.oxidizer_inlet.composition.items():
                f.write(f"\tMassFraction-{key} = {value}\n")
            f.write(f"end\n")
            f.write(f"\n")
            f.write(f"numOfSpecies = {self.gas.n_species}\n")
            f.write(f"gridPoints = {N_points}\n")
            f.write(f"\n")

            # Write flame profiles
            f.write(f"body\n")
            write_array(f, "Z", self.flame.mixture_fraction("Bilger"))
            write_array(f, "temperature [K]", self.flame.T)
            for k in range(self.gas.n_species):
                write_array(f, f"massfraction-{self.gas.species_names[k]}", self.flame.Y[k, :])
            write_array(f, "W", self.flame.mean_molecular_weight)
            write_array(f, "ZBilger", self.flame.mixture_fraction("Bilger"))
            write_array(f, "chi [1/s]", solution["chi"])
            write_array(f, "density", self.flame.density)
            write_array(f, "lambda [W/m K]", self.flame.thermal_conductivity)
            write_array(f, "cp [J/kg K]", self.flame.cp_mass)
            write_array(
                f,
                "lambdaOverCp [kg/ms]",
                (self.flame.thermal_conductivity / self.flame.cp_mass),
            )
            write_array(f, "mu [kg/sm]", self.flame.viscosity)
            for k in range(self.gas.n_species):
                write_array(
                    f,
                    f"ProdRate-{self.gas.species_names[k]} [kg/m^3s]",
                    self.flame.net_production_rates[k, :] * self.gas.molecular_weights[k],
                )
            write_array(f, "ProgVar", self._compute_progress_variable())
            write_array(f, "ProdRateProgVar [kg/m^3s]", self._compute_progress_variable_production())
            write_array(f, "TotalEnthalpy [J/kg]", self.flame.enthalpy_mass)
            write_array(f, "HeatRelease [J/m^3 s]", self.flame.heat_release_rate)
            write_array(f, "Diffusivity [m/s]", np.zeros_like(self.flame.grid))  # Real gas thing, zeros are fine for now
            write_array(f, "rho_Diffusivity [kg/(m^2 s)]", np.zeros_like(self.flame.grid))  # Real gas thing, zeros are fine for now
            write_array(f, "TotalEnthalpy_rg [J/kg]", self.flame.enthalpy_mass + self.flame.cp_mass)  # Real gas thing, zeros are fine for now
            write_array(f, "IsoCompressibility [m^2/N]", np.zeros_like(self.flame.grid))  # Real gas thing, zeros are fine for now
            write_array(f, "IsenCompressibility [m^2/N]", np.zeros_like(self.flame.grid))  # Real gas thing, zeros are fine for now
            write_array(f, "SpeedOfSound [m/s]", self.flame.sound_speed)
            write_array(f, "dLnCpDZ", self._compute_dLnCpDZ())
            write_array(f, "SumCpiOverCpMixDYiDZ", np.zeros_like(self.flame.grid))  # Real gas thing, zeros are fine for now

            # Write footer
            # (These are the lewis numbers, which we'll set to 1 here regardless of self.transport_model)
            f.write(f"trailer\n")
            for k in range(self.gas.n_species):
                f.write(f"{self.gas.species_names[k]}\t1\n")
        # fmt: on

    def assemble_FPV_table_CharlesX(
        self,
        output_dir: Path,
        dims: Tuple[int, int, int] = (100, 2, 100),
        force_monotonicity: bool = False,
        igniting_table: bool = False,
        include_species_mass_fractions: Union[str, List[str]] = [],
        include_species_production_rates: Union[str, List[str]] = [],
        include_energy_enthalpy_components: bool = False,
    ) -> None:
        """Assemble a Flamelet Progress Variable (FPV) table and write it in CharlesX format.

        Args:
            output_dir: Directory path to save the CharlesX table files
            dims: Tuple of (Z, Q, L) dimensions for the table
            force_monotonicity: Whether to force monotonicity in the table
            igniting_table: Whether to assemble an igniting table
            include_species_mass_fractions: List of species for which to include mass fractions
            include_species_production_rates: List of species for which to include production rates
            include_energy_enthalpy_components: Whether to include energy and enthalpy components
        """
        # Build filename
        fuel_str = "".join([key for key in self.fuel_inlet.composition.keys()])
        oxidizer_str = "".join([key for key in self.oxidizer_inlet.composition.keys()])
        pressure_str = f"p{(self.pressure/1e5):04.1f}".replace(".", "_")
        tf_str = f"tf{self.fuel_inlet.temperature:04.0f}"
        to_str = f"to{self.oxidizer_inlet.temperature:04.0f}"
        dim_str = f"{dims[0]}x{dims[1]}x{dims[2]}"
        filename = output_dir / f"{fuel_str}_{oxidizer_str}_{pressure_str}_{tf_str}_{to_str}_{dim_str}.h5"

        # Create the dimensions
        N_sol = len(self.solutions)
        i_cut = dims[0] // 3
        Z = coordinate.CoordinateLinearThenStretched("Z", 0, self.Z_st, 1, i_cut, dims[0] - i_cut)
        Q = coordinate.CoordinatePowerLaw("Sz", 0, 1, dims[1], 2.7)
        L = coordinate.CoordinateLinear("C", 0, 1, dims[2])
        self.table_coords = [Z, Q, L]

        # Handle species and production rates
        if include_species_mass_fractions == "all":
            include_species_mass_fractions = self.gas.species_names
        if include_species_production_rates == "all":
            include_species_production_rates = self.gas.species_names

        # Create the data arrays
        vars = [
            "ROM",
            "T0",
            "E0",
            "GAMMA0",
            "AGAMMA",
            "MU0",
            "AMU",
            "LOC0",
            "ALOC",
            "SRC_PROG",
            "PROG",
            "HeatRelease",
            "rho0",
        ]
        vars += ["ZBilger"]
        vars += include_species_mass_fractions
        vars += ["SRC_" + sp for sp in include_species_production_rates]
        if include_energy_enthalpy_components:
            vars += ["E_CHEM", "E0_SENS", "H0", "H0_SENS"]
        vars += ["TA"]
        data_interp_Z = {var: np.zeros((dims[0], N_sol)) for var in vars}

        def build_interp(Z, data):
            return interpolate.interp1d(Z, data, axis=0, bounds_error=False, fill_value=(data[0], data[-1]))

        # Compute the data arrays
        for i, sol in enumerate(self.solutions):
            self.logger.info(f"Processing flamelet {i+1}/{N_sol}...")
            self.flame.from_array(sol["state"])

            # ZBilger [-]
            Z_i = self.flame.mixture_fraction("Bilger")
            data_interp_Z["ZBilger"][:, i] = Z.grid

            # ROM [J/kg/K]
            ROM_i = ct.gas_constant / self.flame.mean_molecular_weight
            interp = build_interp(Z_i, ROM_i)
            data_interp_Z["ROM"][:, i] = interp(Z.grid)

            # T0 [K]
            T0_i = self.flame.T
            interp = build_interp(Z_i, T0_i)
            data_interp_Z["T0"][:, i] = interp(Z.grid)

            # rho0 [kg/m^3]
            rho0_i = self.flame.density
            interp = build_interp(Z_i, rho0_i)
            data_interp_Z["rho0"][:, i] = interp(Z.grid)

            # E0 [J/kg]
            E0_i = self.flame.int_energy_mass
            interp = build_interp(Z_i, E0_i)
            data_interp_Z["E0"][:, i] = interp(Z.grid)



            # Compute derivatives via energy perturbation
            rho0deltaE = 5000.0
            deltaE = rho0deltaE / self.flame.density
            E0_p = E0_i + deltaE
            E0_m = E0_i - deltaE
            T0_p = np.zeros_like(T0_i)
            T0_m = np.zeros_like(T0_i)
            MU0_p = np.zeros_like(T0_i)
            MU0_m = np.zeros_like(T0_i)
            LOC0_p = np.zeros_like(T0_i)
            LOC0_m = np.zeros_like(T0_i)
            SRC_PROG_p = np.zeros_like(T0_i)
            SRC_PROG_m = np.zeros_like(T0_i)
            for j in range(len(self.flame.grid)):
                # Positive perturbation
                self.gas.TPY = self.flame.T[j], self.flame.P, self.flame.Y[:, j]
                self.gas.UV = E0_p[j], self.gas.v
                T0_p[j] = self.gas.T
                MU0_p[j] = self.gas.viscosity
                LOC0_p[j] = self.gas.thermal_conductivity / self.gas.cp_mass
                for species, value in self.prog_def.items():
                    idx = self.gas.species_index(species)
                    SRC_PROG_p[j] += value * self.gas.net_production_rates[idx] * self.gas.molecular_weights[idx]
                SRC_PROG_p[j] /= self.gas.density

                # Negative perturbation
                self.gas.TPY = self.flame.T[j], self.flame.P, self.flame.Y[:, j]
                self.gas.UV = E0_m[j], self.gas.v
                T0_m[j] = self.gas.T
                MU0_m[j] = self.gas.viscosity
                LOC0_m[j] = self.gas.thermal_conductivity / self.gas.cp_mass
                for species, value in self.prog_def.items():
                    idx = self.gas.species_index(species)
                    SRC_PROG_m[j] += value * self.gas.net_production_rates[idx] * self.gas.molecular_weights[idx]
                SRC_PROG_m[j] /= self.gas.density
            # Energy derivatives
            dTm = T0_i - T0_m
            dTp = T0_p - T0_i
            dT = T0_p - T0_m
            dedT = (  dTm**2 *           (E0_i + deltaE)
                    + dT * (dTp - dTm) *  E0_i
                    - dTp**2 *           (E0_i - deltaE)) / (dTp * dTm * dT)
            d2edT2 = 2.0 * (  dTm * (E0_i + deltaE)
                            - dT *   E0_i
                            + dTp * (E0_i - deltaE)) / (dTp * dTm * dT)

            # GAMMA0 (specific gas constant) [-]
            GAMMA0_i = ROM_i / dedT + 1.0
            interp = build_interp(Z_i, GAMMA0_i)
            data_interp_Z["GAMMA0"][:, i] = interp(Z.grid)

            # AGAMMA (exponent of specific gas constant) [-]
            AGAMMA_i = -d2edT2 * (GAMMA0_i - 1.0) ** 2 / ROM_i
            interp = build_interp(Z_i, AGAMMA_i)
            data_interp_Z["AGAMMA"][:, i] = interp(Z.grid)

            # MU0 (viscosity) [kg/m/s]
            MU0_i = self.flame.viscosity
            interp = build_interp(Z_i, MU0_i)
            data_interp_Z["MU0"][:, i] = interp(Z.grid)

            # AMU (exponent of viscosity) [-]
            AMU_i = np.log(MU0_p / MU0_m) / np.log(T0_p / T0_m)
            interp = build_interp(Z_i, AMU_i)
            data_interp_Z["AMU"][:, i] = interp(Z.grid)

            # LOC0 (lambda / cp) [kg/m/s]
            LOC0_i = self.flame.thermal_conductivity / self.flame.cp_mass
            interp = build_interp(Z_i, LOC0_i)
            data_interp_Z["LOC0"][:, i] = interp(Z.grid)

            # ALOC (exponent of lambda / cp) [-]
            ALOC_i = np.log(LOC0_p / LOC0_m) / np.log(T0_p / T0_m)
            interp = build_interp(Z_i, ALOC_i)
            data_interp_Z["ALOC"][:, i] = interp(Z.grid)

            # SRC_PROG [1/s]
            SRC_PROG_i = self._compute_progress_variable_production() / self.flame.density
            interp = build_interp(Z_i, SRC_PROG_i)
            data_interp_Z["SRC_PROG"][:, i] = interp(Z.grid)

            # PROG [-]
            C_i = self._compute_progress_variable()
            interp = build_interp(Z_i, C_i)
            data_interp_Z["PROG"][:, i] = interp(Z.grid)

            # HeatRelease [W/kg]
            HeatRelease_i = self.flame.heat_release_rate / self.flame.density
            interp = build_interp(Z_i, HeatRelease_i)
            data_interp_Z["HeatRelease"][:, i] = interp(Z.grid)

            # Species mass fractions [-]
            for sp in include_species_mass_fractions:
                Y_i = self.flame.Y[self.gas.species_index(sp), :]
                interp = build_interp(Z_i, Y_i)
                data_interp_Z[sp][:, i] = interp(Z.grid)

            # Species production rates [1/s]
            for sp in include_species_production_rates:
                k = self.gas.species_index(sp)
                SRC_i = self.flame.net_production_rates[k, :] * self.gas.molecular_weights[k] / self.flame.density
                interp = build_interp(Z_i, SRC_i)
                data_interp_Z["SRC_" + sp][:, i] = interp(Z.grid)
            
            if include_energy_enthalpy_components:
                # E_CHEM [J/kg]
                E_CHEM_i = np.zeros_like(self.flame.grid)
                for j in range(len(self.flame.grid)):
                    self.gas.TPY = 298.15, self.flame.P, self.flame.Y[:, j]
                    E_CHEM_i[j] = (
                        np.dot(self.gas.standard_enthalpies_RT, self.gas.X)
                        * ct.gas_constant
                        * self.gas.T
                        / self.gas.mean_molecular_weight
                    )
                interp = build_interp(Z_i, E_CHEM_i)
                data_interp_Z["E_CHEM"][:, i] = interp(Z.grid)

                # E0_SENS [J/kg]
                E0_SENS_i = E0_i - E_CHEM_i
                interp = build_interp(Z_i, E0_SENS_i)
                data_interp_Z["E0_SENS"][:, i] = interp(Z.grid)

                # H0 [J/kg]
                H0_i = self.flame.enthalpy_mass
                interp = build_interp(Z_i, H0_i)
                data_interp_Z["H0"][:, i] = interp(Z.grid)

                # H0_SENS [J/kg]
                H0_SENS_i = H0_i - E_CHEM_i
                interp = build_interp(Z_i, H0_SENS_i)
                data_interp_Z["H0_SENS"][:, i] = interp(Z.grid)
            
            # Activation temperature [K]
            TA_i = np.log(SRC_PROG_p / SRC_PROG_m) / ((1.0 / T0_p) - (1.0 / T0_m))
            TA_i = np.maximum(TA_i, 0.0)
            TA_i[np.isnan(TA_i)] = 0.0
            interp = build_interp(Z_i, TA_i)
            data_interp_Z["TA"][:, i] = interp(Z.grid)

        # Sort flamelets by peak progress variable
        C_peak = np.max(data_interp_Z["PROG"], axis=0)
        i_sort = np.argsort(C_peak)
        for var in vars:
            data_interp_Z[var] = data_interp_Z[var][:, i_sort]

        # Compute the normalized progress variable (Lambda)
        C_arr = data_interp_Z["PROG"]

        if force_monotonicity:
            # Min and max values are taken from the first and last solutions,
            # which have been sorted by peak progress variable
            C_min = np.tile(C_arr[:, 0][:, np.newaxis], (1, N_sol))
            C_max = np.tile(C_arr[:, -1][:, np.newaxis], (1, N_sol))
            L_arr = (C_arr - C_min) / (C_max - C_min)

            # Handle near Z=0 and Z=1, where min and max are close
            tol = 1e-4
            index = np.logical_or(((C_max - C_min) < tol), (C_min > C_max))
            L_uniform = np.tile(np.linspace(0, 1, N_sol), (dims[0], 1))
            L_arr[index] = L_uniform[index]

            # Make CA well-behaved
            tol = 1e-10
            adj = 1e-8
            for i_Z in range(dims[0]):
                dL_min = np.inf
                L_min_adj = np.inf
                for i_L in range(N_sol - 2, 0, -1):
                    dL = L_arr[i_Z, i_L + 1] - L_arr[i_Z, i_L]
                    if dL < tol:
                        dL_min = min(dL_min, dL)
                        L_min_adj = min(L_min_adj, L_arr[i_Z, i_L])
                        L_arr[i_Z, i_L] = L_arr[i_Z, i_L + 1] - adj
                if dL_min < np.inf:
                    self.logger.warning(f"Adjusted Lambda by at least {-dL_min:.2e} at Z = {Z.grid[i_Z]:.2e}")
        else:
            # Min and max values are taken from any solution, and the solution
            # from which they are taken may vary with Z
            C_min = np.tile(np.min(C_arr, axis=1)[:, np.newaxis], (1, N_sol))
            C_max = np.tile(np.max(C_arr, axis=1)[:, np.newaxis], (1, N_sol))
            L_arr = (C_arr - C_min) / (C_max - C_min)

            # Handle near Z=0 and Z=1, where min and max are close
            tol = 1e-4
            index = (C_max - C_min) < tol
            L_uniform = np.tile(np.linspace(0, 1, N_sol), (dims[0], 1))
            L_arr[index] = L_uniform[index]

            # Treat values near max
            L_arr[L_arr > 1.0 - tol] = 1.0

        data_interp_Z["PROG_NORM"] = L_arr

        # Interpolate the data onto the Lambda coordinate
        vars_interp = vars + ["PROG_NORM"]
        self.data_table = {var: np.zeros((dims[0], dims[1], dims[2])) for var in vars_interp}
        for var in vars_interp:
            for i in range(dims[0]):
                interp = interpolate.interp1d(
                    data_interp_Z["PROG_NORM"][i, :],
                    data_interp_Z[var][i, :],
                    axis=0,
                    bounds_error=False,
                    fill_value="extrapolate",
                )
                data_table_i = interp(L.grid)
                data_table_i = np.tile(data_table_i, (dims[1], 1))  # Expand to cover Q dimension
                self.data_table[var][i, :, :] = data_table_i
        
        # Treat activation temperature
        self.data_table["TA"][self.data_table["TA"] < 0.0] = 0.0
        self.data_table["TA"][np.isnan(self.data_table["TA"])] = 0.0

        # Handle ignition
        tol = 1e-8
        self.data_table["SRC_PROG"][self.data_table["PROG_NORM"] > 1.0 - tol] = 0.0
        if not igniting_table:
            self.data_table["SRC_PROG"][self.data_table["PROG_NORM"] < tol] = 0.0
        
        # Write the table to the HDF5 file in CharlesX format
        with h5py.File(filename, "w") as f:
            # Create variable-length string dtype with ASCII encoding and space padding
            str_type_id = h5py.h5t.TypeID.copy(h5py.h5t.C_S1)
            str_type_id.set_size(h5py.h5t.VARIABLE)
            str_type_id.set_cset(h5py.h5t.CSET_ASCII)
            str_type_id.set_strpad(h5py.h5t.STR_SPACEPAD)
            str_dtype = h5py.Datatype(str_type_id)
            
            # Header group
            header = f.create_group("Header")

            # Doubles subgroup
            doubles = header.create_group("Doubles")
            doubles.attrs["Number of doubles"] = [np.int32(2)]
            double_0 = doubles.create_dataset("Double_0", data=["Reference Pressure"], dtype=str_dtype)
            double_0.attrs["Value"] = [np.float64(self.pressure)]
            double_1 = doubles.create_dataset("Double_1", data=["Version"], dtype=str_dtype)
            double_1.attrs["Value"] = [np.float64(0.2)]
            
            # Strings subgroup
            strings = header.create_group("Strings")
            strings.attrs["Number of strings"] = [np.int32(2)]
            strings.create_dataset("String_0", data=["Combustion Model", "FPVA"], dtype=str_dtype)
            strings.create_dataset("String_1", data=["Table Type", "COEFF"], dtype=str_dtype)
            
            # Header datasets
            header.create_dataset("Number of dimensions", data=[3], dtype=np.int32)
            header.create_dataset("Number of variables", data=[len(vars)], dtype=np.int32)
            header.create_dataset("Variable Names", data=vars, dtype=str_dtype)

            # Data dataset
            n_tot = dims[0] * dims[1] * dims[2]
            data_raw = np.empty((n_tot * len(vars)), dtype=np.float32)
            for i, var in enumerate(vars):
                data_raw[i * n_tot : (i + 1) * n_tot] = self.data_table[var].ravel(order="C")
            f.create_dataset("Data", data=data_raw, dtype=np.float32)

            # Coordinates group
            coords = f.create_group("Coordinates")
            Z.write_hdf5(coords, "Coor_0")
            Q.write_hdf5(coords, "Coor_1")
            L.write_hdf5(coords, "Coor_2")

    def learn_strain_chi_st_mapping(self, output_file: Optional[str] = None):
        """Learn a mapping between strain rate and scalar dissipation rate at stoichiometry.

        Args:
            output_file: Optional file path to save the mapping as a JSON file

        Note:
            This method uses the computed solutions to learn a mapping between strain rate
            and scalar dissipation rate at the stoichiometric mixture fraction. The mapping
            is learned using a simple linear regression model.
        """
        from scipy.stats import linregress

        X = np.array([np.log10(sol["metadata"]["strain_rate_nom"]) for sol in self.solutions]).reshape(-1, 1)
        y = np.array([np.log10(sol["metadata"]["chi_st"]) for sol in self.solutions])
        slope, intercept, r_value, p_value, std_err = linregress(X.ravel(), y)
        self.strain_chi_st_model_params = {
            "slope": slope,
            "intercept": intercept,
            "r_value": r_value,
            "p_value": p_value,
            "std_err": std_err,
        }

        if output_file is not None:
            with open(output_file, "w") as f:
                json.dump(self.strain_chi_st_model_params, f)

    def plot_s_curve(
        self,
        x_quantity: Literal["strain_rate_max", "chi_st"] = "chi_st",
        y_quantity: Literal["T_max", "T_st"] = "T_max",
        output_file: Optional[str] = None,
    ):
        """Plot the S-curve with configurable axes.

        Args:
            x_quantity: Which quantity to plot on x-axis ('strain_rate_max' or 'chi_st')
            y_quantity: Which quantity to plot on y-axis ('T_max' or 'T_st')
            output_file: Optional file path to save the figure

        Returns:
            Tuple[Figure, Axes]: Matplotlib figure and axes objects
        """
        import matplotlib.pyplot as plt

        plt.rcParams.update(pyplot_params)

        x_values = [d["metadata"][x_quantity] for d in self.solutions]
        y_values = [d["metadata"][y_quantity] for d in self.solutions]

        # Set up axis labels
        x_labels = {"strain_rate_max": r"$\alpha$ [1/s]", "chi_st": r"$\chi_{st}$ [1/s]"}

        y_labels = {"T_max": r"$T_\textrm{max}$ [K]", "T_st": r"$T_{st}$ [K]"}

        fig, ax = plt.subplots()
        ax.semilogx(x_values, y_values, "o-")
        ax.set_xlabel(x_labels[x_quantity])
        ax.set_ylabel(y_labels[y_quantity])
        ax.set_xmargin(0.1)
        ax.set_ymargin(0.1)
        ax.grid(True, which="both", ls="-", alpha=0.2)

        if output_file:
            fig.savefig(output_file, bbox_inches="tight", dpi=300)

        return fig, ax

    def plot_temperature_profiles(
        self,
        output_file: Optional[str] = None,
        num_profiles: Optional[int] = None,
        colormap: str = "viridis",
    ):
        """Plot temperature vs mixture fraction profiles for all solutions.

        Creates a plot showing temperature profiles colored by scalar dissipation rate.

        Args:
            output_file: Optional file path to save the figure
            num_profiles: Optional number of profiles to plot (will sample evenly)
            colormap: Name of colormap to use for the profiles

        Returns:
            Tuple[Figure, Axes]: Matplotlib figure and axes objects
        """
        import matplotlib.pyplot as plt
        from matplotlib.colors import LogNorm

        plt.rcParams.update(pyplot_params)

        # Select which solutions to plot
        if num_profiles is None:
            solutions_to_plot = self.solutions
        else:
            indices = np.linspace(0, len(self.solutions) - 1, num_profiles, dtype=int)
            solutions_to_plot = [self.solutions[i] for i in indices]

        fig, ax = plt.subplots()

        # Create log-scaled colormap based on chi_st values
        chi_st_values = [sol["metadata"]["chi_st"] for sol in solutions_to_plot]
        norm = LogNorm(vmin=min(chi_st_values), vmax=max(chi_st_values))
        cmap = plt.get_cmap(colormap)

        # Plot each profile
        for solution in solutions_to_plot:
            color = cmap(norm(solution["metadata"]["chi_st"]))
            ax.plot(solution["Z"], solution["state"].T, color=color, alpha=0.7)

        # Add colorbar with log scale
        sm = plt.cm.ScalarMappable(cmap=cmap, norm=norm)
        cbar = fig.colorbar(sm, ax=ax)
        cbar.set_label(r"$\chi_{st}$ [1/s]")

        # Add stoichiometric mixture fraction line
        ax.axvline(self.Z_st, color="k", linestyle="--", alpha=0.3)

        ax.set_xlabel(r"$Z$ [-]")
        ax.set_ylabel(r"$T$ [K]")
        ax.grid(True, alpha=0.2)

        if output_file:
            fig.savefig(output_file, bbox_inches="tight", dpi=300)

        return fig, ax

    def plot_progress_variable_profiles(
        self,
        output_file: Optional[str] = None,
        num_profiles: Optional[int] = None,
        colormap: str = "viridis",
    ):
        """Plot progress variable vs mixture fraction profiles for all solutions.

        Creates a plot showing progress variable profiles colored by scalar dissipation rate.

        Args:
            output_file: Optional file path to save the figure
            num_profiles: Optional number of profiles to plot (will sample evenly)
            colormap: Name of colormap to use for the profiles

        Returns:
            Tuple[Figure, Axes]: Matplotlib figure and axes objects
        """
        import matplotlib.pyplot as plt
        from matplotlib.colors import LogNorm

        plt.rcParams.update(pyplot_params)

        # Select which solutions to plot
        if num_profiles is None:
            solutions_to_plot = self.solutions
        else:
            indices = np.linspace(0, len(self.solutions) - 1, num_profiles, dtype=int)
            solutions_to_plot = [self.solutions[i] for i in indices]

        fig, ax = plt.subplots()

        # Create log-scaled colormap based on chi_st values
        chi_st_values = [sol["metadata"]["chi_st"] for sol in solutions_to_plot]
        norm = LogNorm(vmin=min(chi_st_values), vmax=max(chi_st_values))
        cmap = plt.get_cmap(colormap)

        # Plot each profile
        for solution in solutions_to_plot:
            self.flame.from_array(solution["state"])
            C = self._compute_progress_variable()
            color = cmap(norm(solution["metadata"]["chi_st"]))
            ax.plot(solution["Z"], C, color=color, alpha=0.7)

        # Add colorbar with log scale
        sm = plt.cm.ScalarMappable(cmap=cmap, norm=norm)
        cbar = fig.colorbar(sm, ax=ax)
        cbar.set_label(r"$\chi_{st}$ [1/s]")

        # Add stoichiometric mixture fraction line
        ax.axvline(self.Z_st, color="k", linestyle="--", alpha=0.3)

        ax.set_xlabel(r"$Z$ [-]")
        ax.set_ylabel(r"$C$ [-]")
        ax.grid(True, alpha=0.2)

        if output_file:
            fig.savefig(output_file, bbox_inches="tight", dpi=300)

        return fig, ax

    def plot_current_state(self, output_file: Optional[str] = None):
        """Plot the current state of the flame in physical space.

        Args:
            output_file: Optional file path to save the figure

        Returns:
            Tuple[Figure, Axes]: Matplotlib figure and axes objects
        """
        import matplotlib.pyplot as plt

        plt.rcParams.update(pyplot_params)

        if self.flame is None:
            raise ValueError("Flame has not been initialized. Please initialize the flame first.")

        fig, ax = plt.subplots()
        ax.plot(self.flame.grid, self.flame.T, color="red")
        ax.set_xlabel(r"$x$ [m]")
        ax.set_ylabel(r"$T$ [K]")
        ax.grid(True, alpha=0.2)

        if output_file:
            fig.savefig(output_file, bbox_inches="tight", dpi=300)

        return fig, ax

    def plot_current_state_composition_space(self, output_file: Optional[str] = None):
        """Plot the current state of the flame in composition space.

        Args:
            output_file: Optional file path to save the figure

        Returns:
            Tuple[Figure, Axes]: Matplotlib figure and axes objects
        """
        import matplotlib.pyplot as plt

        plt.rcParams.update(pyplot_params)

        if self.flame is None:
            raise ValueError("Flame has not been initialized. Please initialize the flame first.")

        Z = self.flame.mixture_fraction("Bilger")
        T = self.flame.T

        fig, ax = plt.subplots()
        ax.plot(Z, T, color="red")
        ax.axvline(self.Z_st, color="k", linestyle="--")
        ax.set_xlabel(r"$Z$ [-]")
        ax.set_ylabel(r"$T$ [K]")
        ax.grid(True, alpha=0.2)

        if output_file:
            fig.savefig(output_file, bbox_inches="tight", dpi=300)

        return fig, ax

    def plot_strain_chi_st(self, strain_rate_type: Literal["max", "nom"] = "nom", output_file: Optional[str] = None):
        """Plot the strain rate vs scalar dissipation rate at stoichiometric mixture fraction.

        Args:
            output_file: Optional file path to save the figure

        Returns:
            Tuple[Figure, Axes]: Matplotlib figure and axes objects
        """
        import matplotlib.pyplot as plt

        plt.rcParams.update(pyplot_params)

        strain_rates = [sol["metadata"][f"strain_rate_{strain_rate_type}"] for sol in self.solutions]
        chi_st_values = [sol["metadata"]["chi_st"] for sol in self.solutions]

        fig, ax = plt.subplots()
        ax.scatter(chi_st_values, strain_rates)
        ax.set_xscale("log")
        ax.set_yscale("log")
        ax.set_xlabel(r"$\chi_{st}$ [1/s]")
        ax.set_ylabel(r"$\alpha$ [1/s]")
        ax.set_xmargin(0.1)
        ax.set_ymargin(0.1)
        ax.set_axisbelow(True)
        ax.grid(True, which="both", ls="-", alpha=0.2)

        if output_file:
            fig.savefig(output_file, bbox_inches="tight", dpi=300)

        return fig, ax

    def plot_table(
        self,
        output_prefix: str,
        vars: List[str],
        Q_plot: float = 0.0,
        colormap: str = "viridis",
    ):
        """Plot a variable from the FPV table.

        Args:
            output_prefix: Prefix for the output files
            vars: List of variables to plot
            Q_plot: Value of mixture fraction variance slice to plot
            colormap: Name of colormap to use for the plots
        """
        import matplotlib.pyplot as plt
        from scipy.interpolate import RegularGridInterpolator

        plt.rcParams.update(pyplot_params)

        if vars == "all":
            vars = list(self.data_table.keys())

        for var in vars:
            if Q_plot == 0.0:
                plot_data = self.data_table[var][:, 0, :].T
            elif Q_plot == 1.0:
                plot_data = self.data_table[var][:, -1, :].T
            else:
                interpolator = RegularGridInterpolator(
                    [self.table_coords[i].grid for i in range(len(self.table_coords))],
                    self.data_table[var][:, :, :].T,
                    bounds_error=False,
                    fill_value=None,
                )
                Z_plot, L_plot = np.meshgrid(self.table_coords[0].grid, self.table_coords[2].grid, indexing="ij")
                Q_plot = np.full_like(Z_plot, Q_plot)
                interp_grid = np.array([Z_plot.ravel(), Q_plot.ravel(), L_plot.ravel()]).T
                plot_data = interpolator(interp_grid).reshape(Z_plot.shape)

            fig, ax = plt.subplots()
            ax.set_title(var)
            ax.set_xlabel(r"$Z$ [-]")
            ax.set_ylabel(r"$\Lambda$ [-]")
            ax.set_aspect("equal")
            c = ax.contourf(
                self.table_coords[0].grid,
                self.table_coords[2].grid,
                plot_data,
                levels=100,
                cmap=colormap,
            )
            fig.colorbar(c, ax=ax)
            fig.savefig(f"{output_prefix}_{var}.png", bbox_inches="tight", dpi=300)<|MERGE_RESOLUTION|>--- conflicted
+++ resolved
@@ -365,15 +365,11 @@
         v_ox = self.flame.oxidizer_inlet.mdot / rho_ox
         return 2 * (v_fuel + v_ox) / self.width
 
-<<<<<<< HEAD
-    def _initialize_flame(self, chi_st: float, grid: Optional[np.ndarray] = None) -> None:
-=======
     def _initialize_flame(
         self,
         chi_st: float,
         grid: Optional[np.ndarray] = None
     ) -> None:
->>>>>>> 855fe469
         """Set up the initial counterflow diffusion flame configuration.
 
         Args:
